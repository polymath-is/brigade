package kube

import (
	"testing"

	"k8s.io/api/core/v1"
	meta "k8s.io/apimachinery/pkg/apis/meta/v1"
)

func TestConfigureProject(t *testing.T) {
	secret := &v1.Secret{
		ObjectMeta: meta.ObjectMeta{
			Name: "brigadeTest",
		},
		Type: secretTypeBuild,
		Data: map[string][]byte{
<<<<<<< HEAD
			"repository":        []byte("myrepo"),
			"sharedSecret":      []byte("mysecret"),
			"github.token":      []byte("like a fish needs a bicycle"),
			"sshKey":            []byte("hello$world"),
			"namespace":         []byte("zooropa"),
			"secrets":           []byte(`{"bar":"baz","foo":"bar"}`),
			"worker.registry":   []byte("deis"),
			"worker.name":       []byte("brigade-worker"),
			"worker.tag":        []byte("canary"),
			"worker.pullPolicy": []byte("Always"),
=======
			"repository":    []byte("myrepo"),
			"defaultScript": []byte(`console.log("hello default script")`),
			"sharedSecret":  []byte("mysecret"),
			"github.token":  []byte("like a fish needs a bicycle"),
			"sshKey":        []byte("hello$world"),
			"namespace":     []byte("zooropa"),
			"secrets":       []byte(`{"bar":"baz","foo":"bar"}`),
>>>>>>> 0fca90d1
			// Intentionally skip cloneURL, test that this is ""
		},
	}

	proj, err := NewProjectFromSecret(secret, "defaultNS")
	if err != nil {
		t.Fatal(err)
	}

	if proj.ID != "brigadeTest" {
		t.Error("ID is not correct")
	}
	if proj.Repo.CloneURL != "" {
		t.Errorf("Expected empty cloneURL, got %s", proj.Repo.CloneURL)
	}
	if proj.Repo.Name != "myrepo" {
		t.Error("Repo is not correct")
	}
	if proj.DefaultScript != `console.log("hello default script")` {
		t.Errorf("Unexpected DefaultScript: %q", proj.DefaultScript)
	}
	if proj.SharedSecret != "mysecret" {
		t.Error("SharedSecret is not correct")
	}
	if proj.Github.Token != "like a fish needs a bicycle" {
		t.Error("Fish cannot find its bicycle")
	}
	if proj.Repo.SSHKey != "hello\nworld" {
		t.Errorf("Unexpected SSHKey: %q", proj.Repo.SSHKey)
	}
	if v, ok := proj.Secrets["bar"]; !ok {
		t.Error("Could not find key bar in Secrets")
	} else if v != "baz" {
		t.Errorf("Expected baz, got %q", v)
	}
	if v, ok := proj.Secrets["NO SUCH KEY"]; ok {
		t.Fatal("unexpected key")
	} else if v != "" {
		t.Fatal("Expected empty string for non-existent key")
	}
	if proj.Worker.Registry != "deis" {
		t.Fatalf("unexpected Worker.Registry: %s != deis", proj.Worker.Registry)
	}
	if proj.Worker.Name != "brigade-worker" {
		t.Fatalf("unexpected Worker.Name: %s != brigade-worker", proj.Worker.Name)
	}
	if proj.Worker.Tag != "canary" {
		t.Fatalf("unexpected Worker.Tag: %s != canary", proj.Worker.Tag)
	}
	if proj.Worker.PullPolicy != "Always" {
		t.Fatalf("unexpected Worker.PullPolicy: %s != Always", proj.Worker.PullPolicy)
	}
}

func TestDef(t *testing.T) {
	if got := def([]byte{}, "default"); got != "default" {
		t.Error("Expected default value")
	}
	if got := def([]byte("hello"), "world"); got != "hello" {
		t.Error("Expected non-default value")
	}
}<|MERGE_RESOLUTION|>--- conflicted
+++ resolved
@@ -14,8 +14,8 @@
 		},
 		Type: secretTypeBuild,
 		Data: map[string][]byte{
-<<<<<<< HEAD
 			"repository":        []byte("myrepo"),
+			"defaultScript": []byte(`console.log("hello default script")`),
 			"sharedSecret":      []byte("mysecret"),
 			"github.token":      []byte("like a fish needs a bicycle"),
 			"sshKey":            []byte("hello$world"),
@@ -25,15 +25,6 @@
 			"worker.name":       []byte("brigade-worker"),
 			"worker.tag":        []byte("canary"),
 			"worker.pullPolicy": []byte("Always"),
-=======
-			"repository":    []byte("myrepo"),
-			"defaultScript": []byte(`console.log("hello default script")`),
-			"sharedSecret":  []byte("mysecret"),
-			"github.token":  []byte("like a fish needs a bicycle"),
-			"sshKey":        []byte("hello$world"),
-			"namespace":     []byte("zooropa"),
-			"secrets":       []byte(`{"bar":"baz","foo":"bar"}`),
->>>>>>> 0fca90d1
 			// Intentionally skip cloneURL, test that this is ""
 		},
 	}
